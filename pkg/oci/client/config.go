--- conflicted
+++ resolved
@@ -39,18 +39,11 @@
 // AuthConfig holds the configuration required for communicating with the OCI
 // API.
 type AuthConfig struct {
-<<<<<<< HEAD
 	Region      string `yaml:"region"`
 	RegionKey   string `yaml:"regionKey"`
 	TenancyOCID string `yaml:"tenancy"`
 	// CompartmentOCID is DEPRECATED under AuthConfig and will be removed in a later release
 	CompartmentOCID      string `yaml:"compartment"`
-=======
-	Region               string `yaml:"region"`
-	RegionKey            string `yaml:"regionKey"`
-	TenancyOCID          string `yaml:"tenancy"`
-	CompartmentOCID      string `yaml:"compartment"` // DEPRECATED (we no longer directly use this)
->>>>>>> 9a1a40da
 	UserOCID             string `yaml:"user"`
 	PrivateKey           string `yaml:"key"`
 	Passphrase           string `yaml:"passphrase"`
@@ -213,12 +206,9 @@
 		if c.Auth.TenancyOCID == "" {
 			errList = append(errList, field.Required(authPath.Child("tenancy"), ""))
 		}
-<<<<<<< HEAD
 		if c.CompartmentOCID == "" {
 			errList = append(errList, field.Required(field.NewPath("compartment"), ""))
 		}
-=======
->>>>>>> 9a1a40da
 		if c.Auth.UserOCID == "" {
 			errList = append(errList, field.Required(authPath.Child("user"), ""))
 		}
